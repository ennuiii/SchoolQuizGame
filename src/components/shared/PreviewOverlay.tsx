--- conflicted
+++ resolved
@@ -67,19 +67,11 @@
     }
   };
 
-<<<<<<< HEAD
-  // Filter out spectators from the boards
-  const activePlayerBoards = playerBoards.filter(board => {
-    const player = players.find(p => p.id === board.playerId);
-    return player && !player.isSpectator;
-  });
-=======
   // Disable drawing when in preview mode
   useEffect(() => {
     setDrawingEnabled(false);
     return () => setDrawingEnabled(true);
   }, [setDrawingEnabled]);
->>>>>>> 530b44bd
 
   return (
     <div className="preview-overlay" style={{

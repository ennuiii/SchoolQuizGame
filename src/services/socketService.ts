--- conflicted
+++ resolved
@@ -19,10 +19,9 @@
   ? 'https://schoolquizgame.onrender.com' // The deployed backend URL
   : 'http://localhost:5000'; // Use port 5000 to match server
 
-<<<<<<< HEAD
 // For testing/debugging: force local server during development
 // Comment out this line to use production server
-const FORCE_LOCAL_SERVER = true;
+//const FORCE_LOCAL_SERVER = true;
 
 // Timeout for connection attempts (in milliseconds)
 const CONNECTION_TIMEOUT = 10000; // 10 seconds
@@ -36,27 +35,18 @@
   private url: string;
 
   // New persistent state variables
-=======
-export type ConnectionStatusType = 'disconnected' | 'connecting' | 'connected' | 'reconnecting' | 'reconnect_failed' | 'error';
-
-export class SocketService {
-  private socket: Socket | null = null;
-  private connectionPromise: Promise<Socket | null> | null = null;
-  private connectionStateListeners: ((state: ConnectionStatusType, details?: any) => void)[] = [];
-  private url: string;
-
-  // New state for CSR and persistent ID
->>>>>>> b0f22b88
   private persistentPlayerId: string | null = null;
   private currentSessionPlayerName: string | null = null;
   private tempRoomCodeForGM: string | null = null;
   private tempIsGameMasterQuery: boolean = false;
-<<<<<<< HEAD
 
   constructor() {
-    // Use FORCE_LOCAL_SERVER to override production URLs during development
-    this.url = process.env.REACT_APP_SOCKET_URL || 
-      (FORCE_LOCAL_SERVER && process.env.NODE_ENV !== 'production' ? 'http://localhost:5000' : SOCKET_URL);
+    // Always use local server in development
+    if (process.env.NODE_ENV !== 'production') {
+      this.url = 'http://localhost:5001';
+    } else {
+      this.url = process.env.REACT_APP_SOCKET_URL || SOCKET_URL;
+    }
     
     console.log('[SocketService] Initializing with URL:', this.url);
     
@@ -65,23 +55,11 @@
   }
 
   // Private method to load persistentPlayerId from localStorage
-=======
-  private connectionState: ConnectionStatusType = 'disconnected';
-  private reconnectAttempts: number = 0;
-
-  constructor() {
-    this.url = process.env.REACT_APP_SOCKET_URL || SOCKET_URL;
-    console.log('[SocketService] Initializing with URL:', this.url);
-    this.loadPersistentPlayerId();
-  }
-
->>>>>>> b0f22b88
   private loadPersistentPlayerId(): void {
     try {
       const storedId = localStorage.getItem('persistentPlayerId_schoolquiz');
       if (storedId) {
         this.persistentPlayerId = storedId;
-<<<<<<< HEAD
         console.log('[SocketService] Loaded persistent player ID from localStorage:', storedId);
       }
     } catch (error) {
@@ -120,119 +98,25 @@
 
   // Add method to listen for connection state changes
   onConnectionStateChange(callback: (state: string, detailInfo?: any) => void) {
-=======
-        console.log('[SocketService] Loaded persistentPlayerId from localStorage:', storedId);
-      }
-    } catch (e) {
-      console.warn('[SocketService] Could not access localStorage for persistentPlayerId:', e);
-    }
-  }
-
-  private setPersistentPlayerId(id: string | null): void {
-    if (id) {
-      this.persistentPlayerId = id;
-      try {
-        localStorage.setItem('persistentPlayerId_schoolquiz', id);
-        console.log('[SocketService] Saved persistentPlayerId to localStorage:', id);
-      } catch (e) {
-        console.warn('[SocketService] Could not save persistentPlayerId to localStorage:', e);
-      }
-    } else {
-        this.persistentPlayerId = null;
-        try {
-            localStorage.removeItem('persistentPlayerId_schoolquiz');
-        } catch (e) {
-            console.warn('[SocketService] Could not remove persistentPlayerId from localStorage:', e);
-        }
-    }
-  }
-
-  public getPersistentPlayerId(): string | null {
-    return this.persistentPlayerId;
-  }
-
-  public setPlayerDetails(playerName: string): void {
-    this.currentSessionPlayerName = playerName;
-    console.log('[SocketService] Player details set for auth. Name:', playerName);
-  }
-
-  public setGMConnectionDetails(isGM: boolean, roomCode?: string): void {
-    this.tempIsGameMasterQuery = isGM;
-    this.tempRoomCodeForGM = roomCode || null;
-    console.log('[SocketService] GM connection details set for query. IsGM:', isGM, 'RoomCode:', roomCode);
-  }
-
-  onConnectionStateChange(callback: (state: ConnectionStatusType, details?: any) => void): () => void {
->>>>>>> b0f22b88
     this.connectionStateListeners.push(callback);
-    callback(this.connectionState); // Immediately call with current state
-    return () => {
-      this.connectionStateListeners = this.connectionStateListeners.filter(cb => cb !== callback);
-    };
-  }
-
-<<<<<<< HEAD
+    // Immediately call with current state
+    callback(this.connectionState);
+  }
+
   private updateConnectionState(newState: ConnectionStatusType, detailInfo?: any) {
     this.connectionState = newState;
     this.connectionStateListeners.forEach(listener => listener(newState, detailInfo));
-=======
-  private updateConnectionState(newState: ConnectionStatusType, details?: any): void {
-    if (this.connectionState === newState && details === undefined) return; // Avoid redundant updates without new details
-    this.connectionState = newState;
-    console.log(`[SocketService] Connection state updated to: ${newState}`, details || '');
-    this.connectionStateListeners.forEach(listener => listener(newState, details));
-  }
-
-  private generateAnswerAttemptId(): string {
-    if (typeof crypto !== 'undefined' && crypto.randomUUID) {
-      return crypto.randomUUID();
-    }
-    return `${Date.now()}-${Math.random().toString(36).substring(2, 9)}`;
-  }
-
-  private async ensureConnected(): Promise<Socket> {
-    if (this.socket?.connected) {
-      return this.socket;
-    }
-    if (this.connectionPromise) {
-      const socket = await this.connectionPromise;
-      if (!socket) throw new Error('Socket connection failed during ensureConnected');
-      return socket;
-    }
-    const socket = await this.connect();
-    if (!socket) throw new Error('Socket connection failed during ensureConnected (new attempt)');
-    return socket;
-  }
-
-  public async robustEmit(event: string, data: any = {}): Promise<void> {
-    try {
-      const socket = await this.ensureConnected();
-      socket.emit(event, data);
-      console.log(`[SocketService] RobustEmit sent '${event}'`, data);
-    } catch (error) {
-      console.error(`[SocketService] RobustEmit failed for event '${event}':`, error, data);
-      // Optionally, re-throw or handle specific errors (e.g., notify UI)
-      throw error; 
-    }
-  }
-  
-  // Volatile emit for non-critical, high-frequency updates
-  public async volatileEmitIfConnected(event: string, data: any = {}): Promise<void> {
-    if (this.socket?.connected) {
-      this.socket.volatile.emit(event, data);
-      // console.log(`[SocketService] VolatileEmit sent '${event}'`, data); // Can be too noisy
-    } else {
-      console.warn(`[SocketService] VolatileEmit skipped for '${event}' (not connected)`);
-    }
->>>>>>> b0f22b88
   }
 
   // Connect to socket.io server with CSR
   connect(): Promise<Socket | null> {
+    // If we're already connecting, return the existing promise
     if (this.connectionPromise) {
       console.log('[SocketService] Connection already in progress, reusing promise');
       return this.connectionPromise;
     }
+
+    // If we're already connected, return the existing socket
     if (this.socket?.connected) {
       console.log('[SocketService] Already connected, reusing socket');
       return Promise.resolve(this.socket);
@@ -254,7 +138,6 @@
     }
 
     this.connectionPromise = new Promise((resolve, reject) => {
-<<<<<<< HEAD
       // Setup connection timeout
       const timeoutId = setTimeout(() => {
         console.error(`[SocketService] Connection attempt timed out after ${timeoutDuration}ms`);
@@ -323,71 +206,8 @@
         this.connectionPromise = null;
         this.setupCommonEventHandlers();
         resolve(this.socket);
-=======
-      const queryParams: { [key: string]: string } = {};
-      if (this.tempIsGameMasterQuery) {
-        queryParams.isGameMaster = "true";
-        if (this.tempRoomCodeForGM) {
-          queryParams.roomCode = this.tempRoomCodeForGM;
-        }
-      }
-
-      // Clean up temp GM details after use
-      this.tempIsGameMasterQuery = false;
-      this.tempRoomCodeForGM = null;
-
-      this.socket = io(this.url, {
-        reconnection: true,
-        reconnectionAttempts: Infinity,
-        reconnectionDelay: 1000,
-        reconnectionDelayMax: 10000,
-        timeout: 20000, // Connection timeout
-        transports: ['websocket', 'polling'], // Retain polling as fallback
-        auth: (cb) => {
-          const payload: { persistentPlayerId?: string | null; playerName?: string | null } = {};
-          if (this.persistentPlayerId) payload.persistentPlayerId = this.persistentPlayerId;
-          if (this.currentSessionPlayerName) payload.playerName = this.currentSessionPlayerName;
-          console.log('[SocketService] Auth callback sending:', payload);
-          cb(payload);
-        },
-        query: queryParams
       });
 
-      this.setupCommonEventHandlers(this.socket, resolve, reject);
-    });
-
-    return this.connectionPromise;
-  }
-
-  private setupCommonEventHandlers(socketInstance: Socket, resolveConnectPromise?: (value: Socket | null) => void, rejectConnectPromise?: (reason?: any) => void) {
-    // Clear previous listeners if any (though new socket instance is usually created)
-    socketInstance.removeAllListeners();
-    if (socketInstance.io) {
-        socketInstance.io.removeAllListeners();
-    }
-
-    socketInstance.on('connect', () => {
-      console.log('[SocketService] Connected successfully:', {
-        socketId: socketInstance.id,
-        recovered: socketInstance.recovered,
-        timestamp: new Date().toISOString(),
->>>>>>> b0f22b88
-      });
-      this.updateConnectionState('connected', { recovered: socketInstance.recovered });
-      this.connectionPromise = null; 
-      if (resolveConnectPromise) resolveConnectPromise(socketInstance);
-    });
-
-    socketInstance.on('connect_error', (error: Error) => {
-      console.error('[SocketService] Connection Error:', error.message, error.stack);
-      this.updateConnectionState('error', { message: error.message });
-      // For certain fatal errors, disconnect and reject the initial connection promise
-      // Example: if (error.message.includes('Auth failed critical')) { socketInstance.disconnect(); if (rejectConnectPromise) rejectConnectPromise(error); }
-      if (rejectConnectPromise) rejectConnectPromise(error); // Let initial connect() call fail for connect_error
-      this.connectionPromise = null;
-    });
-
-<<<<<<< HEAD
       this.socket.on('connect_error', (error: Error) => {
         console.error('[SocketService] Connection Error:', error.message, error.stack);
         
@@ -419,29 +239,9 @@
           reject(new Error(errorMsg));
         }
         // For other errors, let Socket.IO's built-in reconnection handle it
-=======
-    socketInstance.on('disconnect', (reason: Socket.DisconnectReason, description?: any) => {
-      console.log('[SocketService] Disconnected:', { reason, description, timestamp: new Date().toISOString() });
-      if (reason === 'io server disconnect' || reason === 'io client disconnect') {
-        this.updateConnectionState('disconnected', { reason });
-        if (reason === 'io server disconnect' && socketInstance.io?.opts) {
-            // socketInstance.io.opts.reconnection = false; // Example: Stop auto-reconnect on server-side kick
-        }
-      } else {
-        this.updateConnectionState('reconnecting', { reason }); // Assume other reasons lead to reconnection attempts
-      }
-    });
-
-    // Manager listeners for reconnection events
-    if (socketInstance.io) {
-      socketInstance.io.on('reconnect_attempt', (attempt) => {
-        console.log(`[SocketService] Reconnect attempt ${attempt} at`, new Date().toISOString());
-        this.updateConnectionState('reconnecting', { attempt });
->>>>>>> b0f22b88
       });
     });
 
-<<<<<<< HEAD
     return this.connectionPromise;
   }
 
@@ -454,16 +254,6 @@
       console.log('[SocketService] Disconnected:', {
         reason,
         timestamp: new Date().toISOString()
-=======
-      socketInstance.io.on('reconnect_failed', () => {
-        console.error('[SocketService] Reconnect failed after maximum attempts.');
-        this.updateConnectionState('reconnect_failed');
-      });
-
-      socketInstance.io.on('reconnect_error', (error: Error) => {
-        console.error('[SocketService] Reconnect error:', error.message);
-        // State might remain 'reconnecting' or go to 'error' depending on flow
->>>>>>> b0f22b88
       });
       
       if (reason === "io server disconnect" || reason === "io client disconnect") {
@@ -480,7 +270,6 @@
       }
     });
 
-<<<<<<< HEAD
     // Reconnection handlers on the io manager (Socket.IO < 4.0 style)
     this.socket.io.on('reconnect_attempt', (attempt: number) => {
       console.log(`[SocketService] Reconnect attempt #${attempt}`);
@@ -618,93 +407,29 @@
       timestamp: new Date().toISOString()
     });
     await this.robustEmit('get_game_state', { roomCode });
-=======
-      socketInstance.io.on('reconnect', (attemptNumber) => {
-        console.log(`[SocketService] Reconnected successfully after ${attemptNumber} attempts. Recovered: ${socketInstance.recovered}`);
-        // The 'connect' event will also fire, which handles the main logic for state update and persistent ID.
-        // We might not need to call updateConnectionState here if 'connect' handles it comprehensively.
-        // However, explicit state update here can be good for clarity.
-        // this.updateConnectionState('connected', { recovered: socketInstance.recovered, attempts: attemptNumber });
-        this.reconnectAttempts = 0;
-
-        // If the connection was recovered, the 'connect' event might have `socketInstance.recovered = true`.
-      });
-    }
-
-    socketInstance.on('error', (errorData: any) => {
-      const message = typeof errorData === 'string' ? errorData : errorData?.message || 'Unknown socket error';
-      console.error('[SocketService] Socket error event:', message, errorData);
-      this.updateConnectionState('error', { message });
-      // Propagate this to a general error listener if needed via this.emit('custom_error_event', ...)
-    });
-
-    socketInstance.on('persistent_id_assigned', (data: { persistentPlayerId: string }) => {
-      if (data.persistentPlayerId) {
-        console.log('[SocketService] Received persistent_id_assigned:', data.persistentPlayerId);
-        this.setPersistentPlayerId(data.persistentPlayerId);
-      } else {
-        console.warn('[SocketService] Received persistent_id_assigned but ID was null/undefined.');
-      }
-    });
-
-    socketInstance.on('session_not_fully_recovered_join_manually', () => {
-      console.warn('[SocketService] Received session_not_fully_recovered_join_manually. Client needs to rejoin.');
-      this.updateConnectionState('connected', { recoveryStatus: 'needs_manual_join' });
-      // Emitting a custom local event or letting contexts handle this via connection state change
-    });
-
-    // Generic event proxy to internal event bus (optional, if needed for decoupling contexts from direct socket.on)
-    // This is ALREADY handled by the on() / off() / emit() methods of this service if contexts use those.
-  }
-  
-  disconnect(): void {
-    if (this.socket) {
-      console.log('[SocketService] Disconnecting socket explicitly. ID:', this.socket.id);
-      this.socket.disconnect();
-      // State update will happen via 'disconnect' event listener
-    }
-    this.socket = null;
-    this.connectionPromise = null;
-    this.updateConnectionState('disconnected', { reason: 'client_manual_disconnect' });
-  }
-
-  // Game-specific methods using robustEmit
-  async createRoom(roomCodeInput?: string) { // roomCode is optional
-    const roomCode = roomCodeInput || ''; // Server generates if empty
-    console.log('[SocketService] Creating room:', { roomCode, timestamp: new Date().toISOString() });
-    await this.robustEmit('create_room', { roomCode });
-  }
-
-  async joinRoom(roomCode: string, playerName: string, isSpectator: boolean = false) {
-    console.log('[SocketService] Joining room:', { roomCode, playerName, isSpectator });
-    this.setPlayerDetails(playerName); // Ensure playerName is set for auth on this connection
-    await this.robustEmit('join_room', { roomCode, playerName, isSpectator });
-  }
-
-  async startGame(roomCode: string, questions: Question[], timeLimit: number): Promise<void> {
-    await this.robustEmit('start_game', { roomCode, questions, timeLimit });
-  }
-
-  async submitAnswer(roomCode: string, answer: string, hasDrawing: boolean = false, drawingData?: string | null) {
-    const answerAttemptId = this.generateAnswerAttemptId();
-    console.log('[SocketService] Submitting answer:', { roomCode, answerLength: answer.length, hasDrawing, drawingDataLength: drawingData?.length, answerAttemptId });
-    await this.robustEmit('submit_answer', { roomCode, answer, hasDrawing, drawingData, answerAttemptId });
->>>>>>> b0f22b88
-  }
-
-  async updateBoard(roomCode: string, boardData: any) {
-    // Board updates can be frequent; volatile emit if connected, otherwise skip or queue (robustEmit would queue)
-    // For simplicity with current plan, let's use robustEmit to ensure it eventually sends or fails clearly.
-    // If it becomes a performance issue, switch to volatileEmitIfConnected.
-    console.log('[SocketService] Queuing board update (via robustEmit):', { roomCode, dataSize: boardData?.length });
-    await this.robustEmit('update_board', { roomCode, boardData });
-  }
-
-  async requestGameState(roomCode: string) {
-    await this.robustEmit('get_game_state', { roomCode });
-  }
-
-<<<<<<< HEAD
+  }
+
+  // Event handling methods
+  on(event: string, callback: (...args: any[]) => void): void {
+    if (!this.socket) {
+      console.warn('[SocketService] Attempted to attach listener when socket not connected:', event);
+      return;
+    }
+    this.socket.on(event, callback);
+  }
+
+  off(event: string, callback?: (...args: any[]) => void): void {
+    if (!this.socket) {
+      console.warn('[SocketService] Attempted to detach listener when socket not connected:', event);
+      return;
+    }
+    if (callback) {
+      this.socket.off(event, callback);
+    } else {
+      this.socket.off(event);
+    }
+  }
+
   // Use robustEmit for all outgoing events
   public async emit(event: string, data: any = {}): Promise<void> {
     await this.robustEmit(event, data);
@@ -735,60 +460,23 @@
 
   async switchToPlayer(roomCode: string, playerName: string) {
     await this.robustEmit('switch_to_player', { roomCode, playerName });
-=======
-  // --- Other emit methods to be updated to use robustEmit ---
-  async nextQuestion(roomCode: string): Promise<void> {
-    await this.robustEmit('next_question', { roomCode });
-  }
-
-  async evaluateAnswer(roomCode: string, playerId: string, isCorrect: boolean): Promise<void> { // playerId should be persistentPlayerId
-    await this.robustEmit('evaluate_answer', { roomCode, playerId, isCorrect });
-  }
-
-  async endGame(roomCode: string): Promise<void> { // Deprecated or GM only?
-      console.warn('[SocketService] endGame called. Ensure this is GM-only or handled by gmEndGameRequest.');
-      await this.robustEmit('gm_end_game_request', { roomCode }); // Assuming this is what it should be
-  }
-
-  async restartGame(roomCode: string): Promise<void> {
-    await this.robustEmit('restart_game', { roomCode });
-  }
-
-  async endRoundEarly(roomCode: string): Promise<void> {
-    await this.robustEmit('end_round_early', { roomCode });
-  }
-
-  async startPreviewMode(roomCode: string) {
-    await this.robustEmit('start_preview_mode', { roomCode });
-  }
-
-  async stopPreviewMode(roomCode: string) {
-    await this.robustEmit('stop_preview_mode', { roomCode });
->>>>>>> b0f22b88
-  }
-
-  async focusSubmission(roomCode: string, playerId: string) { // playerId should be persistentPlayerId
-    await this.robustEmit('focus_submission', { roomCode, playerId });
-  }
-  
-  async gmShowRecapToAll(roomCode: string) {
-    await this.robustEmit('gm_show_recap_to_all', { roomCode });
-  }
-
-<<<<<<< HEAD
+  }
+
+  getSocketId() {
+    return this.socket?.id;
+  }
+
   getConnectionState(): ConnectionStatusType {
     return this.connectionState;
-=======
-  async gmEndGameRequest(roomCode: string) {
-    await this.robustEmit('gm_end_game_request', { roomCode });
->>>>>>> b0f22b88
-  }
-
-  async gmNavigateRecapRound(roomCode: string, roundIndex: number) {
-    await this.robustEmit('gm_navigate_recap_round', { roomCode, selectedRoundIndex: roundIndex });
-  }
-
-<<<<<<< HEAD
+  }
+
+  disconnect() {
+    console.log('[SocketService] Disconnecting');
+    this.socket?.disconnect();
+    this.socket = null;
+    this.updateConnectionState('disconnected');
+  }
+
   // Helper method to generate a unique ID
   private generateUniqueId(): string {
     const timestamp = new Date().getTime().toString(36);
@@ -815,55 +503,10 @@
 
   async endRoundEarly(roomCode: string): Promise<void> {
     await this.robustEmit('end_round_early', { roomCode });
-=======
-  async gmNavigateRecapTab(roomCode: string, tabKey: string) {
-    await this.robustEmit('gm_navigate_recap_tab', { roomCode, selectedTabKey: tabKey });
-  }
-
-  async kickPlayer(roomCode: string, playerIdToKick: string) { // playerIdToKick is persistentPlayerId
-    await this.robustEmit('kick_player', { roomCode, playerIdToKick });
-  }
-  
-  async previewOverlayVersionChanged(version: 'v1' | 'v2') {
-      // This event seems to be missing roomCode. Assuming it's broadcast or not room-specific.
-      // If room-specific, roomCode needs to be passed here.
-      await this.robustEmit('preview_overlay_version_changed', { version }); 
-  }
-
-  // Event handling methods (on/off should be used by contexts to listen to events received from server)
-  // The existing on/off methods are fine, they attach to the current `this.socket` instance.
-  // `setupCommonEventHandlers` handles core lifecycle and specific CSR events.
-  on(event: string, callback: (...args: any[]) => void): void {
-    if (!this.socket) {
-      console.warn('[SocketService] Attempted to attach listener when socket not connected:', event);
-      // Consider queuing listeners if socket is not yet available, or let connect() handle re-attaching.
-      // For now, if called before connect, it might not attach.
-      // However, ensureConnected in robustEmit means socket WILL be available when contexts call this after an emit.
-      // If contexts call .on() proactively, they should do so after connection or be prepared for no-op.
-      return; 
-    }
-    this.socket.on(event, callback);
-  }
-
-  off(event: string, callback?: (...args: any[]) => void): void {
-    if (!this.socket) {
-      console.warn('[SocketService] Attempted to detach listener when socket not connected:', event);
-      return;
-    }
-    if (callback) {
-      this.socket.off(event, callback);
-    } else {
-      this.socket.off(event);
-    }
-  }
-
-  getSocketId(): string | null {
-    return this.socket?.id || null;
->>>>>>> b0f22b88
-  }
-
-  getConnectionState(): ConnectionStatusType {
-    return this.connectionState;
+  }
+
+  onError(callback: (error: string) => void): void {
+    this.on('error', callback);
   }
 
   getSocket(): Socket | null {
